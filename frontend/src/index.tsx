import * as React from 'react';
import * as ReactDOM from 'react-dom';
import Beeper from './Beeper';
import Errors from './Errors';
import Trump from './Trump';
import FriendSelect from './FriendSelect';
import LabeledPlay from './LabeledPlay';
import Card from './Card';
import Trick from './Trick';
import GameMode from './GameMode';
import Credits from './Credits';
import mapObject from './util/mapObject';
import {IGameMode, IFriend, ICardInfo, ITrick, ITrump} from './types';

const CARD_LUT = mapObject(CARDS, (c: ICardInfo) => [c.value, c]);
(window as any).CARD_LUT = CARD_LUT;

interface IInitializeProps {
  state: IInitializePhase;
  cards: string[];
  name: string;
}
class Initialize extends React.Component<IInitializeProps, {}> {
  constructor(props: IInitializeProps) {
    super(props);
    this.setGameMode = this.setGameMode.bind(this);
    this.startGame = this.startGame.bind(this);
    this.setKittySize = this.setKittySize.bind(this);
    this.setHideLandlordsPoints = this.setHideLandlordsPoints.bind(this);
  }

  setGameMode(evt: any) {
    evt.preventDefault();
    if (evt.target.value == 'Tractor') {
      send({Action: {SetGameMode: 'Tractor'}});
    } else {
      send({
        Action: {
          SetGameMode: {
            FindingFriends: {
              num_friends: 0,
              friends: [],
            },
          },
        },
      });
    }
  }

  setKittySize(evt: any) {
    evt.preventDefault();
    if (evt.target.value != '') {
      const size = parseInt(evt.target.value, 10);
      send({
        Action: {
          SetKittySize: size,
        },
      });
    }
  }

  setHideLandlordsPoints(evt: any) {
    evt.preventDefault();
    send({Action: {SetHideLandlordsPoints: evt.target.value == 'hide'}});
  }

  startGame(evt: any) {
    evt.preventDefault();
    send({Action: 'StartGame'});
  }

  render() {
    const mode_as_string =
      this.props.state.game_mode == 'Tractor' ? 'Tractor' : 'FindingFriends';
    return (
      <div>
        <GameMode gameMode={this.props.state.game_mode} />
        <Players
          players={this.props.state.players}
          landlord={this.props.state.landlord}
          next={null}
          movable={true}
          name={this.props.name}
        />
        <p>
          Send the link to other players to allow them to join the game:{' '}
          <a href={window.location.href} target="_blank">
            <code>{window.location.href}</code>
          </a>
        </p>
        <select value={mode_as_string} onChange={this.setGameMode}>
          <option value="Tractor">升级 / Tractor</option>
          <option value="FindingFriends">找朋友 / Finding Friends</option>
        </select>
        <NumDecksSelector
          num_decks={this.props.state.num_decks}
          players={this.props.state.players}
        />
        <select
          value={this.props.state.hide_landlord_points ? 'hide' : 'show'}
          onChange={this.setHideLandlordsPoints}
        >
          <option value="show">Show all players' points</option>
          <option value="hide">Hide defending team's points</option>
        </select>
        {this.props.state.players.length >= 4 ? (
          <button onClick={this.startGame}>Start game</button>
        ) : (
          <p>Waiting for players...</p>
        )}
        <Kicker players={this.props.state.players} />
        <LandlordSelector
          players={this.props.state.players}
          landlord={this.props.state.landlord}
        />
        <RankSelector
          players={this.props.state.players}
          name={this.props.name}
          num_decks={this.props.state.num_decks}
        />
      </div>
    );
  }
}

interface IDrawProps {
  state: IDrawPhase;
  name: string;
  cards: string[];
}
interface IDrawState {
  selected: string[];
  autodraw: boolean;
}
class Draw extends React.Component<IDrawProps, IDrawState> {
  private could_draw: boolean = false;
  private timeout: number | null = null;

  constructor(props: IDrawProps) {
    super(props);
    this.state = {
      selected: [],
      autodraw: true,
    };
    this.setSelected = this.setSelected.bind(this);
    this.makeBid = this.makeBid.bind(this);
    this.drawCard = this.drawCard.bind(this);
    this.onAutodrawClicked = this.onAutodrawClicked.bind(this);
  }

  setSelected(new_selected: string[]) {
    this.setState({selected: new_selected});
  }

  makeBid(evt: any) {
    evt.preventDefault();
    const counts: {[card: string]: number} = {};
    this.state.selected.forEach((c) => (counts[c] = (counts[c] || 0) + 1));
    if (Object.keys(counts).length != 1) {
      return;
    }

    const players: {[player_id: number]: IPlayer} = {};
    this.props.state.players.forEach((p) => {
      players[p.id] = p;
    });

    for (const c in counts) {
      let already_bid = 0;
      this.props.state.bids.forEach((bid) => {
        if (players[bid.id].name == this.props.name && bid.card == c) {
          already_bid = already_bid < bid.count ? bid.count : already_bid;
        }
      });

      send({Action: {Bid: [c, counts[c] + already_bid]}});
      this.setSelected([]);
    }
  }

  drawCard() {
    const can_draw =
      this.props.state.players[this.props.state.position].name ==
      this.props.name;
    if (this.timeout) {
      clearTimeout(this.timeout);
      this.timeout = null;
    }
    if (can_draw) {
      send({Action: 'DrawCard'});
    }
  }

  pickUpKitty(evt: any) {
    evt.preventDefault();
    send({Action: 'PickUpKitty'});
  }

  onAutodrawClicked(evt: any) {
    this.setState({
      autodraw: evt.target.checked,
    });
    if (evt.target.checked) {
      this.drawCard();
    } else {
      if (this.timeout) {
        clearTimeout(this.timeout);
        this.timeout = null;
      }
    }
  }

  render() {
    const can_draw =
      this.props.state.players[this.props.state.position].name ==
        this.props.name && this.props.state.deck.length > 0;
    if (
      can_draw &&
      !this.could_draw &&
      this.timeout == null &&
      this.state.autodraw
    ) {
      this.timeout = setTimeout(() => {
        this.drawCard();
      }, 250);
    }
    this.could_draw = can_draw;

    let next = this.props.state.players[this.props.state.position].id;
    let next_idx = this.props.state.position;
    if (this.props.state.deck.length == 0 && this.props.state.bids.length > 0) {
      next = this.props.state.bids[this.props.state.bids.length - 1].id;

      this.props.state.players.forEach((player, idx) => {
        if (player.id == next) {
          next_idx = idx;
        }
      });
    }

    const players: {[player_id: number]: IPlayer} = {};
    let player_id = -1;
    this.props.state.players.forEach((p) => {
      players[p.id] = p;
      if (p.name == this.props.name) {
        player_id = p.id;
      }
    });

    const my_bids: {[card: string]: number} = {};
    this.props.state.bids.forEach((bid) => {
      if (player_id == bid.id) {
        const existing_bid = my_bids[bid.card] || 0;
        my_bids[bid.card] = existing_bid < bid.count ? bid.count : existing_bid;
      }
    });
    let cards_not_bid = [...this.props.cards];

    Object.keys(my_bids).forEach((card) => {
      const count = my_bids[card] || 0;
      for (let i = 0; i < count; i = i + 1) {
        const card_idx = cards_not_bid.indexOf(card);
        if (card_idx >= 0) {
          cards_not_bid.splice(card_idx, 1);
        }
      }
    });

    return (
      <div>
        <GameMode gameMode={this.props.state.game_mode} />
        <Players
          players={this.props.state.players}
          landlord={this.props.state.landlord}
          next={next}
          name={this.props.name}
        />
        <div>
          <h2>
            Bids ({this.props.state.deck.length} cards remaining in the deck)
          </h2>
          {this.props.state.bids.map((bid, idx) => {
            let name = players[bid.id].name;
            return (
              <LabeledPlay
                label={name}
                key={idx}
                cards={Array(bid.count).fill(bid.card)}
              />
            );
          })}
        </div>
        <button
          onClick={(evt: any) => {
            evt.preventDefault();
            this.drawCard();
          }}
          disabled={!can_draw}
        >
          Draw card
        </button>
        <label>
          <input
            type="checkbox"
            name="autodraw"
            checked={this.state.autodraw}
            onChange={this.onAutodrawClicked}
          />
        </label>
        <button
          onClick={this.makeBid}
          disabled={this.state.selected.length == 0}
        >
          Make bid
        </button>
        <button
          onClick={this.pickUpKitty}
          disabled={
            this.props.state.deck.length > 0 ||
            this.props.state.bids.length == 0 ||
            (this.props.state.landlord != null &&
              this.props.state.landlord != player_id) ||
            (this.props.state.landlord == null &&
              this.props.state.bids[this.props.state.bids.length - 1].id !=
                player_id)
          }
        >
          Pick up cards from the bottom
        </button>
        <Cards
          cards={cards_not_bid}
          selected={this.state.selected}
          setSelected={this.setSelected}
        />
      </div>
    );
  }
}

interface IExchangeProps {
  state: IExchangePhase;
  name: string;
  cards: string[];
}
interface IExchangeState {
  friends: IFriend[];
}
class Exchange extends React.Component<IExchangeProps, IExchangeState> {
  constructor(props: IExchangeProps) {
    super(props);
    this.moveCardToKitty = this.moveCardToKitty.bind(this);
    this.moveCardToHand = this.moveCardToHand.bind(this);
    this.startGame = this.startGame.bind(this);
    this.pickFriends = this.pickFriends.bind(this);
    this.state = {
      friends: [],
    };

    this.fixFriends = this.fixFriends.bind(this);
  }

  fixFriends() {
    if (this.props.state.game_mode != 'Tractor') {
      const game_mode = this.props.state.game_mode.FindingFriends;
      const num_friends = game_mode.num_friends;
      const prop_friends = game_mode.friends;
      if (num_friends != this.state.friends.length) {
        if (prop_friends.length != num_friends) {
          const friends = [...this.state.friends];
          while (friends.length < num_friends) {
            friends.push({
              card: '',
              skip: 0,
              player_id: null,
            });
          }
          while (friends.length > num_friends) {
            friends.pop();
          }
          this.setState({friends: friends});
        } else {
          this.setState({friends: prop_friends});
        }
      }
    } else {
      if (this.state.friends.length != 0) {
        this.setState({friends: []});
      }
    }
  }

  componentDidMount() {
    this.fixFriends();
  }

  componentDidUpdate() {
    this.fixFriends();
  }

  moveCardToKitty(card: string) {
    send({Action: {MoveCardToKitty: card}});
  }

  moveCardToHand(card: string) {
    send({Action: {MoveCardToHand: card}});
  }

  startGame(evt: any) {
    evt.preventDefault();
    send({Action: 'BeginPlay'});
  }

  pickFriends(evt: any) {
    evt.preventDefault();
    if (
      this.props.state.game_mode != 'Tractor' &&
      this.props.state.game_mode.FindingFriends.num_friends ==
        this.state.friends.length
    ) {
      send({
        Action: {
          SetFriends: this.state.friends,
        },
      });
    }
  }

  render() {
    let landlord_idx = 0;
    this.props.state.players.forEach((player, idx) => {
      if (player.id == this.props.state.landlord) {
        landlord_idx = idx;
      }
    });
    if (this.props.state.players[landlord_idx].name == this.props.name) {
      return (
        <div>
          <GameMode gameMode={this.props.state.game_mode} />
          <Players
            players={this.props.state.players}
            landlord={this.props.state.landlord}
            next={this.props.state.landlord}
            name={this.props.name}
          />
          <Trump trump={this.props.state.trump} />
          {this.props.state.game_mode != 'Tractor' ? (
            <div>
              <Friends game_mode={this.props.state.game_mode} />
              {this.state.friends.map((friend, idx) => {
                const onChange = (x: IFriend) => {
                  const new_friends = [...this.state.friends];
                  new_friends[idx] = x;
                  this.setState({friends: new_friends});
                };
                return (
                  <FriendSelect
                    onChange={onChange}
                    key={idx}
                    friend={friend}
                    trump={this.props.state.trump}
                    num_decks={this.props.state.num_decks}
                  />
                );
              })}
              <button onClick={this.pickFriends}>Pick friends</button>
            </div>
          ) : null}
          <h2>Your hand</h2>
          <div className="hand">
            {this.props.cards.map((c, idx) => (
              <Card
                key={idx}
                onClick={() => this.moveCardToKitty(c)}
                card={c}
              />
            ))}
          </div>
          <h2>
            Discarded cards {this.props.state.kitty.length} /{' '}
            {this.props.state.kitty_size}
          </h2>
          <div className="kitty">
            {this.props.state.kitty.map((c, idx) => (
              <Card key={idx} onClick={() => this.moveCardToHand(c)} card={c} />
            ))}
          </div>
          <button
            onClick={this.startGame}
            disabled={
              this.props.state.kitty.length != this.props.state.kitty_size
            }
          >
            Start game
          </button>
        </div>
      );
    } else {
      return (
        <div>
          <GameMode gameMode={this.props.state.game_mode} />
          <Players
            players={this.props.state.players}
            landlord={this.props.state.landlord}
            next={this.props.state.landlord}
            name={this.props.name}
          />
          <Trump trump={this.props.state.trump} />
          <div className="hand">
            {this.props.cards.map((c, idx) => (
              <Card key={idx} card={c} />
            ))}
          </div>
          <p>Waiting...</p>
        </div>
      );
    }
  }
}

interface IPlayProps {
  state: IPlayPhase;
  name: string;
  cards: string[];
  beep_on_turn: boolean;
  show_last_trick: boolean;
}
interface IPlayState {
  selected: string[];
}
class Play extends React.Component<IPlayProps, IPlayState> {
  private was_my_turn: boolean = false;

  constructor(props: IPlayProps) {
    super(props);
    this.state = {
      selected: [],
    };
    this.setSelected = this.setSelected.bind(this);
    this.playCards = this.playCards.bind(this);
    this.takeBackCards = this.takeBackCards.bind(this);
    this.endTrick = this.endTrick.bind(this);
  }

  setSelected(new_selected: string[]) {
    this.setState({selected: new_selected});
  }

  playCards(evt: any) {
    evt.preventDefault();
    send({Action: {PlayCards: this.state.selected}});
    this.setSelected([]);
  }

  takeBackCards(evt: any) {
    evt.preventDefault();
    send({Action: 'TakeBackCards'});
  }

  endTrick(evt: any) {
    evt.preventDefault();
    send({Action: 'EndTrick'});
  }

  startNewGame(evt: any) {
    evt.preventDefault();
    send({Action: 'StartNewGame'});
  }

  render() {
    const next = this.props.state.trick.player_queue[0];
    let can_take_back = false;
    let can_play = false;
    let is_my_turn = false;
    this.props.state.players.forEach((p) => {
      if (p.name == this.props.name) {
        const last_play = this.props.state.trick.played_cards[
          this.props.state.trick.played_cards.length - 1
        ];
        if (p.id == next) {
          is_my_turn = true;
          if (last_play) {
            can_play = this.state.selected.length == last_play.cards.length;
          } else {
            can_play = this.state.selected.length > 0;
          }
        }
        if (last_play && p.id == last_play.id) {
          can_take_back = true;
        }
      }
    });
    const shouldBeBeeping =
      this.props.beep_on_turn && is_my_turn && !this.was_my_turn;
    this.was_my_turn = is_my_turn;

    let remaining_cards_to_play = 0;
    Object.values(this.props.state.hands.hands).forEach((h) => {
      Object.values(h).forEach((c) => {
        remaining_cards_to_play += c;
      });
    });

    return (
      <div>
<<<<<<< HEAD
        <GameMode gameMode={this.props.state.game_mode} />
=======
        {shouldBeBeeping ? <Beeper /> : null}
        <GameMode game_mode={this.props.state.game_mode} />
>>>>>>> d9d40ee7
        <Players
          players={this.props.state.players}
          landlord={this.props.state.landlord}
          landlords_team={this.props.state.landlords_team}
          name={this.props.name}
          next={next}
        />
        <Trump trump={this.props.state.trump} />
        <Friends game_mode={this.props.state.game_mode} />
        <Trick
          trick={this.props.state.trick}
          players={this.props.state.players}
        />
        <button onClick={this.playCards} disabled={!can_play}>
          Play selected cards
        </button>
        <button onClick={this.takeBackCards} disabled={!can_take_back}>
          Take back last play
        </button>
        <button
          onClick={this.endTrick}
          disabled={this.props.state.trick.player_queue.length > 0}
        >
          Finish trick
        </button>
        {remaining_cards_to_play == 0 &&
        this.props.state.trick.played_cards.length == 0 ? (
          <button onClick={this.startNewGame}>Finish game</button>
        ) : null}
        <Cards
          cards={this.props.cards}
          notify_empty={is_my_turn}
          selected={this.state.selected}
          setSelected={this.setSelected}
        />
        {this.props.state.last_trick && this.props.show_last_trick ? (
          <div>
            <p>Previous trick</p>
            <Trick
              trick={this.props.state.last_trick}
              players={this.props.state.players}
            />
          </div>
        ) : null}
        <Points
          points={this.props.state.points}
          num_decks={this.props.state.num_decks}
          players={this.props.state.players}
          landlords_team={this.props.state.landlords_team}
          landlord={this.props.state.landlord}
          hide_landlord_points={this.props.state.hide_landlord_points}
        />
        <LabeledPlay cards={this.props.state.kitty} label="底牌" />
      </div>
    );
  }
}

interface IPointsProps {
  players: IPlayer[];
  num_decks: number;
  points: {[player_id: number]: string[]};
  landlords_team: number[];
  landlord: number;
  hide_landlord_points: boolean | null;
}
class Points extends React.Component<IPointsProps, {}> {
  render() {
    let total_points_played = 0;
    let non_landlords_points = 0;
    let landlord = '';

    const player_point_elements = this.props.players.map((player) => {
      if (player.id == this.props.landlord) {
        landlord = player.name;
      }

      let player_points = 0;
      this.props.points[player.id].forEach((c) => {
        player_points += CARD_LUT[c].points;
      });
      total_points_played += player_points;

      const on_landlords_team = this.props.landlords_team.includes(player.id);
      const className = on_landlords_team ? 'landlord' : '';
      if (!on_landlords_team) {
        non_landlords_points += player_points;
      }
      const cards =
        this.props.points[player.id].length > 0
          ? this.props.points[player.id]
          : ['🂠'];

      if (this.props.hide_landlord_points && on_landlords_team) {
        return null;
      }

      return (
        <LabeledPlay
          key={player.id}
          className={className}
          label={`${player.name}: ${player_points}分`}
          cards={cards}
        />
      );
    });

    const segment = this.props.num_decks * 20;
    let threshold_str = '';

    if (non_landlords_points == 0) {
      threshold_str = `${landlord}'s team will go up 3 levels (next threshold: 5分)`;
    } else if (non_landlords_points < segment) {
      threshold_str = `${landlord}'s team will go up 2 levels (next threshold: ${segment}分)`;
    } else if (non_landlords_points < 2 * segment) {
      threshold_str = `${landlord}'s team will go up 1 level (next threshold: ${
        2 * segment
      }分)`;
    } else if (non_landlords_points < 3 * segment) {
      threshold_str = `Neither team will go up a level (next threshold: ${
        3 * segment
      }分)`;
    } else if (non_landlords_points < 4 * segment) {
      threshold_str = `The attacking team will go up 1 level (next threshold: ${
        4 * segment
      }分)`;
    } else if (non_landlords_points < 5 * segment) {
      threshold_str = `The attacking team will go up 2 levels (next threshold: ${
        5 * segment
      }分)`;
    } else {
      threshold_str = 'The attacking team will go up 3 levels.';
    }

    return (
      <div className="points">
        <h2>Points</h2>
        <p>
          {non_landlords_points}分
          {this.props.hide_landlord_points
            ? null
            : ` / ${total_points_played}分`}{' '}
          stolen from {landlord}'s team. {threshold_str}
        </p>
        {player_point_elements}
      </div>
    );
  }
}

interface ICardsProps {
  selected: string[];
  cards: string[];
  notify_empty?: boolean;
  setSelected(new_selected: string[]): void;
}
class Cards extends React.Component<ICardsProps, {}> {
  constructor(props: ICardsProps) {
    super(props);
    this.selectCard = this.selectCard.bind(this);
    this.unselectCard = this.unselectCard.bind(this);
  }

  selectCard(card: string) {
    const new_selected = [...this.props.selected];
    new_selected.push(card);
    this.props.setSelected(new_selected);
  }

  unselectCard(card: string) {
    const pos = this.props.selected.indexOf(card);
    if (pos >= 0) {
      const new_selected = [...this.props.selected];
      new_selected.splice(pos, 1);
      this.props.setSelected(new_selected);
    }
  }

  render() {
    const unselected = [...this.props.cards];
    this.props.selected.forEach((card) => {
      unselected.splice(unselected.indexOf(card), 1);
    });

    return (
      <div className="hand">
        <div className="selected-cards">
          {this.props.selected.map((c, idx) => (
            <Card key={idx} onClick={() => this.unselectCard(c)} card={c} />
          ))}
          {this.props.selected.length == 0 ? (
            <Card
              card="🂠"
              className={this.props.notify_empty ? 'notify' : ''}
            />
          ) : null}
        </div>
        <div className="unselected-cards">
          {unselected.map((c, idx) => (
            <Card key={idx} onClick={() => this.selectCard(c)} card={c} />
          ))}
          {unselected.length == 0 ? <Card card="🂠" /> : null}
        </div>
      </div>
    );
  }
}

interface IJoinRoomProps {
  name: string;
  room_name: string;
  setName(name: string): void;
}
class JoinRoom extends React.Component<IJoinRoomProps, {}> {
  constructor(props: IJoinRoomProps) {
    super(props);
    this.handleChange = this.handleChange.bind(this);
    this.handleSubmit = this.handleSubmit.bind(this);
  }

  handleChange(event: any) {
    this.props.setName(event.target.value);
  }

  handleSubmit(event: any) {
    event.preventDefault();
    if (this.props.name.length > 0) {
      send({
        room_name: this.props.room_name,
        name: this.props.name,
      });
    }
  }

  render() {
    return (
      <div>
        <form onSubmit={this.handleSubmit}>
          <input
            type="text"
            placeholder="Enter your name here"
            value={this.props.name}
            onChange={this.handleChange}
            autoFocus={true}
          />
          <input type="submit" value="Join the game!" />
        </form>
      </div>
    );
  }
}

interface IKickerProps {
  players: IPlayer[];
}
class Kicker extends React.Component<IKickerProps, {to_kick: string}> {
  constructor(props: IKickerProps) {
    super(props);
    this.state = {
      to_kick: '',
    };
    this.onChange = this.onChange.bind(this);
    this.kick = this.kick.bind(this);
  }

  onChange(evt: any) {
    evt.preventDefault();
    this.setState({to_kick: evt.target.value});
  }
  kick(evt: any) {
    evt.preventDefault();
    send({Kick: parseInt(this.state.to_kick, 10)});
  }

  render() {
    return (
      <div className="kicker">
        <select value={this.state.to_kick} onChange={this.onChange}>
          <option value="" />
          {this.props.players.map((player) => (
            <option value={player.id} key={player.id}>
              {player.name}
            </option>
          ))}
        </select>
        <button onClick={this.kick} disabled={this.state.to_kick == ''}>
          kick
        </button>
      </div>
    );
  }
}

interface ILandlordSelectorProps {
  landlord: number | null;
  players: IPlayer[];
}
class LandlordSelector extends React.Component<ILandlordSelectorProps, {}> {
  constructor(props: ILandlordSelectorProps) {
    super(props);
    this.onChange = this.onChange.bind(this);
  }

  onChange(evt: any) {
    evt.preventDefault();

    if (evt.target.value != '') {
      send({Action: {SetLandlord: parseInt(evt.target.value, 10)}});
    } else {
      send({Action: {SetLandlord: null}});
    }
  }

  render() {
    return (
      <div className="landlord-picker">
        <label>
          leader:{' '}
          <select
            value={this.props.landlord != null ? this.props.landlord : ''}
            onChange={this.onChange}
          >
            <option value="">winner of the bid</option>
            {this.props.players.map((player) => (
              <option value={player.id} key={player.id}>
                {player.name}
              </option>
            ))}
          </select>
        </label>
      </div>
    );
  }
}

interface INumDecksSelectorProps {
  num_decks: number | null;
  players: IPlayer[];
}
class NumDecksSelector extends React.Component<INumDecksSelectorProps, {}> {
  constructor(props: INumDecksSelectorProps) {
    super(props);
    this.onChange = this.onChange.bind(this);
  }

  onChange(evt: any) {
    evt.preventDefault();

    if (evt.target.value != '') {
      send({Action: {SetNumDecks: parseInt(evt.target.value, 10)}});
    } else {
      send({Action: {SetNumDecks: null}});
    }
  }

  render() {
    return (
      <div className="num-decks-picker">
        <label>
          number of decks:{' '}
          <select
            value={this.props.num_decks != null ? this.props.num_decks : ''}
            onChange={this.onChange}
          >
            <option value="">default</option>
            {Array(this.props.players.length)
              .fill(0)
              .map((_, idx) => {
                const val = idx + 1;
                return (
                  <option value={val} key={idx}>
                    {val}
                  </option>
                );
              })}
          </select>
        </label>
      </div>
    );
  }
}

interface IRankSelectorProps {
  num_decks: number | null;
  players: IPlayer[];
  name: string;
}
class RankSelector extends React.Component<IRankSelectorProps, {}> {
  constructor(props: IRankSelectorProps) {
    super(props);
    this.onChange = this.onChange.bind(this);
  }

  onChange(evt: any) {
    evt.preventDefault();

    if (evt.target.value != '') {
      send({Action: {SetRank: evt.target.value}});
    }
  }

  render() {
    let rank = '';
    this.props.players.forEach((p) => {
      if (p.name == this.props.name) {
        rank = p.level;
      }
    });
    return (
      <div className="landlord-picker">
        <label>
          rank:{' '}
          <select value={rank} onChange={this.onChange}>
            {[
              '2',
              '3',
              '4',
              '5',
              '6',
              '7',
              '8',
              '9',
              '10',
              'J',
              'K',
              'Q',
              'A',
            ].map((rank) => (
              <option value={rank} key={rank}>
                {rank}
              </option>
            ))}
          </select>
        </label>
      </div>
    );
  }
}

interface IPlayersProps {
  players: IPlayer[];
  landlord?: number | null;
  landlords_team?: number[];
  movable?: boolean;
  next?: number | null;
  name: string;
}
class Players extends React.Component<IPlayersProps, {}> {
  movePlayerLeft(evt: any, player_id: number) {
    evt.preventDefault();
    const player_ids = this.props.players.map((p) => p.id);
    const index = player_ids.indexOf(player_id);
    if (index > 0) {
      const p = player_ids[index];
      player_ids[index] = player_ids[index - 1];
      player_ids[index - 1] = p;
    } else {
      const p = player_ids[index];
      player_ids[index] = player_ids[player_ids.length - 1];
      player_ids[player_ids.length - 1] = p;
    }
    send({Action: {ReorderPlayers: player_ids}});
  }

  movePlayerRight(evt: any, player_id: number) {
    evt.preventDefault();
    const player_ids = this.props.players.map((p) => p.id);
    const index = player_ids.indexOf(player_id);
    if (index < player_ids.length - 1) {
      const p = player_ids[index];
      player_ids[index] = player_ids[index + 1];
      player_ids[index + 1] = p;
    } else {
      const p = player_ids[index];
      player_ids[index] = player_ids[0];
      player_ids[0] = p;
    }
    send({Action: {ReorderPlayers: player_ids}});
  }

  render() {
    return (
      <table className="players">
        <tbody>
          <tr>
            {this.props.players.map((player) => {
              let className = 'player';
              let descriptor = `${player.name} (rank ${player.level})`;

              if (player.id == this.props.landlord) {
                descriptor = descriptor + ' (当庄)';
              }
              if (player.name == this.props.name) {
                descriptor = descriptor + ' (You!)';
              }
              if (
                player.id == this.props.landlord ||
                (this.props.landlords_team &&
                  this.props.landlords_team.includes(player.id))
              ) {
                className = className + ' landlord';
              }
              if (player.id == this.props.next) {
                className = className + ' next';
              }

              return (
                <td key={player.id} className={className}>
                  {this.props.movable ? (
                    <button
                      onClick={(evt: any) =>
                        this.movePlayerLeft(evt, player.id)
                      }
                    >
                      {'<'}
                    </button>
                  ) : null}
                  {descriptor}
                  {this.props.movable ? (
                    <button
                      onClick={(evt: any) =>
                        this.movePlayerRight(evt, player.id)
                      }
                    >
                      {'>'}
                    </button>
                  ) : null}
                </td>
              );
            })}
          </tr>
        </tbody>
      </table>
    );
  }
}

interface IChatProps {
  messages: {from: string; message: string; from_game?: boolean}[];
}
interface IChatState {
  message: string;
}
class Chat extends React.Component<IChatProps, IChatState> {
  private anchor = React.createRef<HTMLDivElement>();

  constructor(props: IChatProps) {
    super(props);
    this.state = {message: ''};
    this.handleChange = this.handleChange.bind(this);
    this.handleSubmit = this.handleSubmit.bind(this);
  }

  componentDidMount() {
    if (this.anchor.current) {
      this.anchor.current.scrollIntoView({block: 'nearest', inline: 'start'});
    }
  }

  componentDidUpdate() {
    if (this.anchor.current) {
      this.anchor.current.scrollIntoView({block: 'nearest', inline: 'start'});
    }
  }

  handleChange(event: any) {
    this.setState({message: event.target.value});
  }

  handleSubmit(event: any) {
    event.preventDefault();
    if (this.state.message.length > 0) {
      send({
        Message: this.state.message,
      });
    }
    this.setState({message: ''});
  }

  render() {
    return (
      <div className="chat">
        <div className="messages">
          {this.props.messages.map((m, idx) => {
            let className = 'message';
            if (m.from_game) {
              className = className + ' game-message';
            }
            return (
              <p key={idx} className={className}>
                {m.from}: {m.message}
              </p>
            );
          })}
          <div className="chat-anchor" ref={this.anchor} />
        </div>
        <form onSubmit={this.handleSubmit}>
          <input
            type="text"
            placeholder="type message here"
            value={this.state.message}
            onChange={this.handleChange}
          />
          <input type="submit" value="submit" />
        </form>
      </div>
    );
  }
}

class Friends extends React.Component<{game_mode: IGameMode}, {}> {
  render() {
    if (this.props.game_mode != 'Tractor') {
      return (
        <div className="pending-friends">
          {this.props.game_mode.FindingFriends.friends.map((friend, idx) => {
            if (friend.player_id != null) {
              return null;
            }

            const c = CARD_LUT[friend.card];
            if (!c) {
              return null;
            }
            const card = `${c.number}${c.typ}`;
            if (friend.skip == 0) {
              return (
                <p key={idx}>
                  The next person to play <span className={c.typ}>{card}</span>{' '}
                  is a friend
                </p>
              );
            } else {
              return (
                <p key={idx}>
                  {friend.skip} <span className={c.typ}>{card}</span> can be
                  played before the next person to play{' '}
                  <span className={c.typ}>{card}</span> is a friend
                </p>
              );
            }
          })}
        </div>
      );
    } else {
      return null;
    }
  }
}

if (window.location.hash.length != 17) {
  var arr = new Uint8Array(8);
  window.crypto.getRandomValues(arr);
  const r = Array.from(arr, (d) => ('0' + d.toString(16)).substr(-2)).join('');
  window.location.hash = r;
}

const uri =
  (location.protocol == 'https:' ? 'wss://' : 'ws://') +
  location.host +
  location.pathname +
  (location.pathname.endsWith('/') ? 'api' : '/api');
const ws = new WebSocket(uri);

interface State {
  connected: boolean;
  room_name: string;
  name: string;
  game_state: IGameState | null;
  four_color: boolean;
  beep_on_turn: boolean;
  show_last_trick: boolean;
  cards: string[];
  errors: string[];
  messages: {from: string; message: string; from_game: boolean}[];
}

let state: State = {
  connected: false,
  room_name: window.location.hash.slice(1),
  name: window.localStorage.getItem('name') || '',
  game_state: null,
  four_color: window.localStorage.getItem('four_color') == 'on' || false,
  beep_on_turn: window.localStorage.getItem('beep_on_turn') == 'on' || false,
  show_last_trick:
    window.localStorage.getItem('show_last_trick') == 'on' || false,
  cards: [],
  errors: [],
  messages: [],
};

(window as any).state = state;
(window as any).send = send;

function send(value: any) {
  ws.send(JSON.stringify(value));
}

function renderUI() {
  if (state.connected) {
    if (state.game_state == null) {
      ReactDOM.render(
        <div>
          <h2>
            Room Name: {state.room_name} (
            <a href="rules" target="_blank">
              rules
            </a>
            )
          </h2>
          <Errors errors={state.errors} />
          <JoinRoom
            name={state.name}
            room_name={state.room_name}
            setName={(name: string) => {
              state.name = name;
              window.localStorage.setItem('name', name);
              renderUI();
            }}
          />
          <hr />
          <Credits />
        </div>,
        document.getElementById('root'),
      );
    } else {
      ReactDOM.render(
        <div className={state.four_color ? 'four-color' : ''}>
          <Errors errors={state.errors} />
          <div className="game">
            {state.game_state.Initialize ? (
              <Initialize
                state={state.game_state.Initialize}
                cards={state.cards}
                name={state.name}
              />
            ) : null}
            {state.game_state.Draw ? (
              <Draw
                state={state.game_state.Draw}
                cards={state.cards}
                name={state.name}
              />
            ) : null}
            {state.game_state.Exchange ? (
              <Exchange
                state={state.game_state.Exchange}
                cards={state.cards}
                name={state.name}
              />
            ) : null}
            {state.game_state.Play ? (
              <Play
                state={state.game_state.Play}
                cards={state.cards}
                name={state.name}
                show_last_trick={state.show_last_trick}
                beep_on_turn={state.beep_on_turn}
              />
            ) : null}
            {state.game_state.Done ? <p>Game Over</p> : null}
          </div>
          <Chat messages={state.messages} />
          <hr />
          <div className="settings">
            <label>
              four-color mode
              <input
                name="four-color-mode"
                type="checkbox"
                checked={state.four_color}
                onChange={(evt) => {
                  state.four_color = evt.target.checked;
                  if (state.four_color) {
                    window.localStorage.setItem('four_color', 'on');
                  } else {
                    window.localStorage.setItem('four_color', 'off');
                  }
                  renderUI();
                }}
              />
            </label>
            <label>
              show last trick
              <input
                name="show-last-trick"
                type="checkbox"
                checked={state.show_last_trick}
                onChange={(evt) => {
                  state.show_last_trick = evt.target.checked;
                  if (state.show_last_trick) {
                    window.localStorage.setItem('show_last_trick', 'on');
                  } else {
                    window.localStorage.setItem('show_last_trick', 'off');
                  }
                  renderUI();
                }}
              />
            </label>
            <label>
              beep on turn
              <input
                name="beep-on-turn"
                type="checkbox"
                checked={state.beep_on_turn}
                onChange={(evt) => {
                  state.beep_on_turn = evt.target.checked;
                  if (state.beep_on_turn) {
                    window.localStorage.setItem('beep_on_turn', 'on');
                  } else {
                    window.localStorage.setItem('beep_on_turn', 'off');
                  }
                  renderUI();
                }}
              />
            </label>
            <hr />
            <Credits />
          </div>
        </div>,
        document.getElementById('root'),
      );
    }
  } else {
    ReactDOM.render(
      <p>disconnected from server, please refresh</p>,
      document.getElementById('root'),
    );
  }
}

ws.onopen = () => {
  state.connected = true;
  renderUI();
};
ws.onclose = (evt) => {
  state.connected = false;
  renderUI();
};
ws.onmessage = (event) => {
  const msg = JSON.parse(event.data);
  if (msg.Message) {
    state.messages.push(msg.Message);
    if (state.messages.length >= 100) {
      state.messages.shift();
    }
  }
  if (msg.Broadcast) {
    state.messages.push({
      from: 'GAME',
      message: msg.Broadcast,
      from_game: true,
    });
    if (state.messages.length >= 100) {
      state.messages.shift();
    }
  }

  if (msg.Error) {
    state.errors.push(msg.Error);
    setTimeout(() => {
      state.errors = state.errors.filter((v) => v != msg.Error);
      renderUI();
    }, 5000);
  }

  if (msg.State) {
    state.game_state = msg.State.state;
    state.cards = msg.State.cards;
  }

  if (msg == 'Kicked') {
    ws.close();
  }

  renderUI();
};

declare var CARDS: ICardInfo[];

interface IPlayer {
  id: number;
  name: string;
  level: string;
}

interface IGameState {
  Initialize: IInitializePhase | null;
  Draw: IDrawPhase | null;
  Exchange: IExchangePhase | null;
  Play: IPlayPhase | null;
  Done: string | null;
}

interface IInitializePhase {
  max_player_id: number;
  players: IPlayer[];
  num_decks: number | null;
  kitty_size: number | null;
  game_mode: IGameMode;
  landlord: number | null;
  hide_landlord_points: boolean | null;
}

interface IBid {
  id: number;
  card: string;
  count: number;
}

interface IDrawPhase {
  max_player_id: number;
  num_decks: number;
  game_mode: IGameMode;
  deck: string[];
  players: IPlayer[];
  observers: IPlayer[];
  hands: IHands;
  bids: IBid[];
  position: number;
  landlord: number | null;
  kitty: string[];
  level: number;
  hide_landlord_points: boolean | null;
}

interface IExchangePhase {
  max_player_id: number;
  num_decks: number;
  game_mode: IGameMode;
  hands: IHands;
  kitty: string[];
  kitty_size: number;
  landlord: number;
  players: IPlayer[];
  observers: IPlayer[];
  trump: ITrump;
  hide_landlord_points: boolean | null;
}

interface IPlayPhase {
  max_player_id: number;
  num_decks: number;
  game_mode: IGameMode;
  hands: IHands;
  points: {[id: number]: string[]};
  kitty: string[];
  landlord: number;
  landlords_team: number[];
  players: IPlayer[];
  observers: IPlayer[];
  trump: ITrump;
  trick: ITrick;
  last_trick: ITrick | null;
  hide_landlord_points: boolean | null;
}

interface IHands {
  hands: {[player_id: number]: {[card: string]: number}};
  level: number;
  trump: ITrump | null;
}<|MERGE_RESOLUTION|>--- conflicted
+++ resolved
@@ -602,12 +602,8 @@
 
     return (
       <div>
-<<<<<<< HEAD
-        <GameMode gameMode={this.props.state.game_mode} />
-=======
         {shouldBeBeeping ? <Beeper /> : null}
         <GameMode game_mode={this.props.state.game_mode} />
->>>>>>> d9d40ee7
         <Players
           players={this.props.state.players}
           landlord={this.props.state.landlord}
